--- conflicted
+++ resolved
@@ -1,42 +1,22 @@
-{
   "name": "acne-backend",
   "version": "1.0.0",
-<<<<<<< HEAD
-  "description": "Backend for Acne Severity Detector",
-=======
   "description": "Backend for Acne Severity Detector (Render Hosting)",
->>>>>>> c2bc7f7d
   "type": "module",
   "scripts": {
     "preinstall": "npx rimraf node_modules package-lock.json",
     "prestart": "echo '⚡ Loading Model...'",
-<<<<<<< HEAD
-    "start": "node server.js",
-    "dev": "nodemon server.js",
-    "postinstall": "node -e \"require('fs').mkdirSync('uploads', { recursive: true })\" && echo '✅ Post-install tasks completed.'",
-    "build": "echo '🚀 Preparing for deployment...'",
-    "prepare": "echo '📦 Backend is ready!'",
-    "deploy": "firebase deploy --token ${FIREBASE_TOKEN}"
-=======
     "start": "node index.js",
     "dev": "nodemon index.js",
     "postinstall": "node -e \"require('fs').mkdirSync('uploads', { recursive: true })\" && echo '✅ Post-install tasks completed.'",
     "build": "echo '🚀 Preparing for deployment...'",
     "prepare": "echo '📦 Backend is ready!'"
->>>>>>> c2bc7f7d
   },
   "dependencies": {
     "@tensorflow/tfjs-node": "^4.22.0",
     "cors": "^2.8.5",
     "dotenv": "^16.3.1",
     "express": "^4.18.2",
-<<<<<<< HEAD
-    "multer": "^1.4.5-lts.1",
-    "firebase-admin": "^11.10.0",
-    "firebase-functions": "^4.5.0"
-=======
     "multer": "^1.4.5-lts.1"
->>>>>>> c2bc7f7d
   },
   "devDependencies": {
     "nodemon": "^3.0.2",
